--- conflicted
+++ resolved
@@ -144,11 +144,9 @@
             design_scale_tensor = tf.cast(design_scale_tensor, dtype=dtype)
 
             if input_data.size_factors is not None:
-<<<<<<< HEAD
                 if noise_model == "beta":
                     assert False, "size factors must be None"
-=======
->>>>>>> 31ad8bd6
+                    
                 size_factors_tensor = tf.py_func(  #tf.py_function( TODO: replace with tf>=v1.13
                     func=input_data.fetch_size_factors,
                     inp=[idx],
