import abc
from typing import Union, Dict, Tuple, List
import logging
import pprint
from enum import Enum

import tensorflow as tf
# import tensorflow_probability as tfp

import numpy as np

try:
    import anndata
except ImportError:
    anndata = None

from .base import BasicModelGraph, ModelVars, ESTIMATOR_PARAMS
from .base import param_bounds, tf_clip_param, np_clip_param, apply_constraints

from .external import AbstractEstimator, XArrayEstimatorStore, InputData, Model, MonitoredTFEstimator, TFEstimatorGraph
from .external import nb_utils, train_utils, op_utils, rand_utils, data_utils, nb_glm_utils
from .external import pkg_constants
from .hessians import Hessians
from .jacobians import Jacobians

logger = logging.getLogger(__name__)


class FullDataModelGraph:
    def __init__(
            self,
            sample_indices: tf.Tensor,
            fetch_fn,
            batch_size: Union[int, tf.Tensor],
            model_vars,
            constraints_loc,
            constraints_scale,
            dtype
    ):
        num_features = model_vars.a.shape[-1]
        dataset = tf.data.Dataset.from_tensor_slices(sample_indices)

        batched_data = dataset.batch(batch_size)
        batched_data = batched_data.map(fetch_fn, num_parallel_calls=pkg_constants.TF_NUM_THREADS)
        batched_data = batched_data.prefetch(1)

        def map_model(idx, data) -> BasicModelGraph:
            X, design_loc, design_scale, size_factors = data
            model = BasicModelGraph(
                X=X,
                design_loc=design_loc,
                design_scale=design_scale,
                constraints_loc=constraints_loc,
                constraints_scale=constraints_scale,
                a=model_vars.a,
                b=model_vars.b,
                dtype=dtype,
                size_factors=size_factors)
            return model

        model = map_model(*fetch_fn(sample_indices))

        with tf.name_scope("log_likelihood"):
            log_likelihood = op_utils.map_reduce(
                last_elem=tf.gather(sample_indices, tf.size(sample_indices) - 1),
                data=batched_data,
                map_fn=lambda idx, data: map_model(idx, data).log_likelihood,
                parallel_iterations=1,
            )
            norm_log_likelihood = log_likelihood / tf.cast(tf.size(sample_indices), dtype=log_likelihood.dtype)
            norm_neg_log_likelihood = - norm_log_likelihood

        with tf.name_scope("loss"):
            loss = tf.reduce_sum(norm_neg_log_likelihood)

        with tf.name_scope("hessians"):
            hessians = Hessians(
                batched_data=batched_data,
                sample_indices=sample_indices,
                constraints_loc=constraints_loc,
                constraints_scale=constraints_scale,
                model_vars=model_vars,
                mode=pkg_constants.HESSIAN_MODE,
                iterator=True,
                dtype=dtype
            )

        with tf.name_scope("jacobians"):
            jacobians = Jacobians(
                batched_data=batched_data,
                sample_indices=sample_indices,
                batch_model=None,
                constraints_loc=constraints_loc,
                constraints_scale=constraints_scale,
                model_vars=model_vars,
                mode=pkg_constants.JACOBIAN_MODE,
                iterator=True,
                dtype=dtype
            )

        self.X = model.X
        self.design_loc = model.design_loc
        self.design_scale = model.design_scale

        self.batched_data = batched_data

        self.dist_estim = model.dist_estim
        self.mu_estim = model.mu_estim
        self.r_estim = model.r_estim
        self.sigma2_estim = model.sigma2_estim

        self.dist_obs = model.dist_obs
        self.mu = model.mu
        self.r = model.r
        self.sigma2 = model.sigma2

        self.probs = model.probs
        self.log_probs = model.log_probs

        # custom
        self.sample_indices = sample_indices

        self.log_likelihood = log_likelihood
        self.norm_log_likelihood = norm_log_likelihood
        self.norm_neg_log_likelihood = norm_neg_log_likelihood
        self.loss = loss

        self.jac = jacobians.jac
        self.neg_jac = jacobians.neg_jac
        self.hessian = hessians.hessian
        self.neg_hessian = hessians.neg_hessian


class EstimatorGraph(TFEstimatorGraph):
    X: tf.Tensor

    mu: tf.Tensor
    sigma2: tf.Tensor
    a: tf.Tensor
    b: tf.Tensor

    def __init__(
            self,
            fetch_fn,
            feature_isnonzero,
            num_observations,
            num_features,
            num_design_loc_params,
            num_design_scale_params,
            graph: tf.Graph = None,
            batch_size=500,
            init_a=None,
            init_b=None,
            constraints_loc=None,
            constraints_scale=None,
            extended_summary=False,
            dtype="float32"
    ):
        super().__init__(graph)
        self.num_observations = num_observations
        self.num_features = num_features
        self.num_design_loc_params = num_design_loc_params
        self.num_design_scale_params = num_design_scale_params
        self.batch_size = batch_size

        # initial graph elements
        with self.graph.as_default():
            # ### placeholders
            learning_rate = tf.placeholder(dtype, shape=(), name="learning_rate")
            # train_steps = tf.placeholder(tf.int32, shape=(), name="training_steps")

            # ### performance related settings
            buffer_size = 4

            with tf.name_scope("input_pipeline"):
                data_indices = tf.data.Dataset.from_tensor_slices((
                    tf.range(num_observations, name="sample_index")
                ))
                training_data = data_indices.apply(tf.contrib.data.shuffle_and_repeat(buffer_size=2 * batch_size))
                training_data = training_data.batch(batch_size, drop_remainder=True)
                training_data = training_data.map(tf.contrib.framework.sort)  # sort indices
                training_data = training_data.map(fetch_fn, num_parallel_calls=pkg_constants.TF_NUM_THREADS)
                training_data = training_data.prefetch(buffer_size)

                iterator = training_data.make_one_shot_iterator()

                batch_sample_index, batch_data = iterator.get_next()
                (batch_X, batch_design_loc, batch_design_scale, batch_size_factors) = batch_data

            # dtype = batch_X.dtype

            # implicit broadcasting of X and initial_mixture_probs to
            #   shape (num_mixtures, num_observations, num_features)
            # init_dist = nb_utils.fit(batch_X, axis=-2)
            init_dist = nb_utils.NegativeBinomial(
                mean=tf.random_uniform(
                    minval=10,
                    maxval=1000,
                    shape=[1, num_features],
                    dtype=dtype
                ),
                r=tf.random_uniform(
                    minval=1,
                    maxval=10,
                    shape=[1, num_features],
                    dtype=dtype
                ),
            )
            assert init_dist.r.shape == [1, num_features]

            model_vars = ModelVars(
                init_dist=init_dist,
                dtype=dtype,
                num_design_loc_params=num_design_loc_params,
                num_design_scale_params=num_design_scale_params,
                num_features=num_features,
                init_a=init_a,
                init_b=init_b,
                constraints_loc=constraints_loc,
                constraints_scale=constraints_scale
            )

            with tf.name_scope("batch"):
                # Batch model:
                #   only `batch_size` observations will be used;
                #   All per-sample variables have to be passed via `data`.
                #   Sample-independent variables (e.g. per-feature distributions) can be created inside the batch model
                batch_model = BasicModelGraph(
                    X=batch_X,
                    design_loc=batch_design_loc,
                    design_scale=batch_design_scale,
                    constraints_loc=constraints_loc,
                    constraints_scale=constraints_scale,
                    a=model_vars.a,
                    b=model_vars.b,
                    dtype=dtype,
                    size_factors=batch_size_factors
                )

                # minimize negative log probability (log(1) = 0);
                # use the mean loss to keep a constant learning rate independently of the batch size
                batch_loss = batch_model.loss

                # Define the jacobian on the batched model for newton-rhapson:
                batch_jac = Jacobians(
                    batched_data=batch_data,
                    sample_indices=batch_sample_index,
                    batch_model=batch_model,
                    constraints_loc=constraints_loc,
                    constraints_scale=constraints_scale,
                    model_vars=model_vars,
                    mode=pkg_constants.JACOBIAN_MODE,  #"analytic",
                    iterator=False,
                    dtype=dtype
                )

                # Define the hessian on the batched model for newton-rhapson:
                batch_hessians = Hessians(
                    batched_data=batch_data,
                    sample_indices=batch_sample_index,
                    constraints_loc=constraints_loc,
                    constraints_scale=constraints_scale,
                    model_vars=model_vars,
                    mode=pkg_constants.HESSIAN_MODE,  #"obs_batched",
                    iterator=False,
                    dtype=dtype
                )

            with tf.name_scope("full_data"):
                # ### alternative definitions for custom observations:
                sample_selection = tf.placeholder_with_default(tf.range(num_observations),
                                                               shape=(None,),
                                                               name="sample_selection")
                full_data_model = FullDataModelGraph(
                    sample_indices=sample_selection,
                    fetch_fn=fetch_fn,
                    batch_size=batch_size * buffer_size,
                    model_vars=model_vars,
                    constraints_loc=constraints_loc,
                    constraints_scale=constraints_scale,
                    dtype=dtype,
                )
                full_data_loss = full_data_model.loss
                fisher_inv = op_utils.pinv(full_data_model.neg_hessian)

                # with tf.name_scope("hessian_diagonal"):
                #     hessian_diagonal = [
                #         tf.map_fn(
                #             # elems=tf.transpose(hess, perm=[2, 0, 1]),
                #             elems=hess,
                #             fn=tf.diag_part,
                #             parallel_iterations=pkg_constants.TF_LOOP_PARALLEL_ITERATIONS
                #         )
                #         for hess in full_data_model.hessians
                #     ]
                #     fisher_a, fisher_b = hessian_diagonal

                mu = full_data_model.mu
                r = full_data_model.r
                sigma2 = full_data_model.sigma2

            # ### management
            with tf.name_scope("training"):
                global_step = tf.train.get_or_create_global_step()

                # set up trainers for different selections of variables to train
                # set up multiple optimization algorithms for each trainer
                batch_trainers = train_utils.MultiTrainer(
                    loss=batch_model.norm_neg_log_likelihood,
                    variables=[model_vars.params],
                    learning_rate=learning_rate,
                    global_step=global_step,
                    apply_gradients=lambda grad: tf.where(tf.is_nan(grad), tf.zeros_like(grad), grad),
                    name="batch_trainers"
                )
                batch_trainers_a_only = train_utils.MultiTrainer(
                    gradients=[
                        (
                            tf.concat([
                                tf.gradients(batch_model.norm_neg_log_likelihood, model_vars.a)[0],
                                tf.zeros_like(model_vars.b),
                            ], axis=0),
                            model_vars.params
                        ),
                    ],
                    learning_rate=learning_rate,
                    global_step=global_step,
                    apply_gradients=lambda grad: tf.where(tf.is_nan(grad), tf.zeros_like(grad), grad),
                    name="batch_trainers_a_only"
                )
                batch_trainers_b_only = train_utils.MultiTrainer(
                    gradients=[
                        (
                            tf.concat([
                                tf.zeros_like(model_vars.a),
                                tf.gradients(batch_model.norm_neg_log_likelihood, model_vars.b)[0],
                            ], axis=0),
                            model_vars.params
                        ),
                    ],
                    learning_rate=learning_rate,
                    global_step=global_step,
                    apply_gradients=lambda grad: tf.where(tf.is_nan(grad), tf.zeros_like(grad), grad),
                    name="batch_trainers_b_only"
                )

                with tf.name_scope("batch_gradient"):
                    batch_gradient = batch_trainers.plain_gradient_by_variable(model_vars.params)
                    batch_gradient = tf.reduce_sum(tf.abs(batch_gradient), axis=0)

                    # batch_gradient = tf.add_n(
                    #     [tf.reduce_sum(tf.abs(grad), axis=0) for (grad, var) in batch_trainers.gradient])

                full_data_trainers = train_utils.MultiTrainer(
                    loss=full_data_model.norm_neg_log_likelihood,
                    variables=[model_vars.params],
                    learning_rate=learning_rate,
                    global_step=global_step,
                    apply_gradients=lambda grad: tf.where(tf.is_nan(grad), tf.zeros_like(grad), grad),
                    name="full_data_trainers"
                )
                full_data_trainers_a_only = train_utils.MultiTrainer(
                    gradients=[
                        (
                            tf.concat([
                                tf.gradients(full_data_model.norm_neg_log_likelihood, model_vars.a)[0],
                                tf.zeros_like(model_vars.b),
                            ], axis=0),
                            model_vars.params
                        ),
                    ],
                    learning_rate=learning_rate,
                    global_step=global_step,
                    apply_gradients=lambda grad: tf.where(tf.is_nan(grad), tf.zeros_like(grad), grad),
                    name="full_data_trainers_a_only"
                )
                full_data_trainers_b_only = train_utils.MultiTrainer(
                    gradients=[
                        (
                            tf.concat([
                                tf.zeros_like(model_vars.a),
                                tf.gradients(full_data_model.norm_neg_log_likelihood, model_vars.b)[0],
                            ], axis=0),
                            model_vars.params
                        ),
                    ],
                    learning_rate=learning_rate,
                    global_step=global_step,
                    apply_gradients=lambda grad: tf.where(tf.is_nan(grad), tf.zeros_like(grad), grad),
                    name="full_data_trainers_b_only"
                )
                with tf.name_scope("full_gradient"):
                    # use same gradient as the optimizers
                    full_gradient = full_data_trainers.plain_gradient_by_variable(model_vars.params)
                    full_gradient = tf.reduce_sum(tf.abs(full_gradient), axis=0)

                    # # the analytic Jacobian
                    # full_gradient = tf.reduce_sum(full_data_model.neg_jac, axis=0)
                    # full_gradient = tf.add_n(
                    #     [tf.reduce_sum(tf.abs(grad), axis=0) for (grad, var) in full_data_trainers.gradient])

                with tf.name_scope("newton-raphson"):
                    # tf.gradients(- full_data_model.log_likelihood, [model_vars.a, model_vars.b])
                    # Full data model:
                    param_grad_vec = full_data_model.neg_jac
                    # param_grad_vec = tf.gradients(- full_data_model.log_likelihood, model_vars.params)[0]
                    # param_grad_vec_t = tf.transpose(param_grad_vec)

                    delta_t = tf.squeeze(tf.matrix_solve_ls(
                        full_data_model.neg_hessian,
                        # (full_data_model.hessians + tf.transpose(full_data_model.hessians, perm=[0, 2, 1])) / 2, # don't need this with closed forms
                        tf.expand_dims(param_grad_vec, axis=-1),
                        fast=False
                    ), axis=-1)
                    delta = tf.transpose(delta_t)
                    nr_update = model_vars.params - learning_rate * delta
                    # nr_update = model_vars.params - delta
                    newton_raphson_op = tf.group(
                        tf.assign(model_vars.params, nr_update),
                        tf.assign_add(global_step, 1)
                    )

                    # Batched data model:
                    param_grad_vec_batched = batch_jac.neg_jac
                    # param_grad_vec_batched = tf.gradients(- batch_model.log_likelihood,
                    #                                      model_vars.params)[0]
                    # param_grad_vec_batched_t = tf.transpose(param_grad_vec_batched)

                    delta_batched_t = tf.squeeze(tf.matrix_solve_ls(
                        batch_hessians.neg_hessian,
                        tf.expand_dims(param_grad_vec_batched, axis=-1),
                        fast=False
                    ), axis=-1)
                    delta_batched = tf.transpose(delta_batched_t)
                    nr_update_batched = model_vars.params - delta_batched
                    newton_raphson_batched_op = tf.group(
                        tf.assign(model_vars.params, nr_update_batched),
                        tf.assign_add(global_step, 1)
                    )

                # # ### BFGS implementation using SciPy L-BFGS
                # with tf.name_scope("bfgs"):
                #     feature_idx = tf.placeholder(dtype="int64", shape=())
                #
                #     X_s = tf.gather(X, feature_idx, axis=1)
                #     a_s = tf.gather(a, feature_idx, axis=1)
                #     b_s = tf.gather(b, feature_idx, axis=1)
                #
                #     model = BasicModelGraph(X_s, design_loc, design_scale, a_s, b_s, size_factors=size_factors)
                #
                #     trainer = tf.contrib.opt.ScipyOptimizerInterface(
                #         model.loss,
                #         method='L-BFGS-B',
                #         options={'maxiter': maxiter})

            with tf.name_scope("init_op"):
                init_op = tf.global_variables_initializer()

            # ### output values:
            #       override all-zero features with lower bound coefficients
            with tf.name_scope("output"):
                bounds_min, bounds_max = param_bounds(dtype)

                param_nonzero_a = tf.broadcast_to(feature_isnonzero, [num_design_loc_params, num_features])
                alt_a = tf.concat([
                    # intercept
                    tf.broadcast_to(bounds_min["a"], [1, num_features]),
                    # slope
                    tf.zeros(shape=[num_design_loc_params - 1, num_features], dtype=model_vars.a.dtype),
                ], axis=0, name="alt_a")
                a = tf.where(
                    param_nonzero_a,
                    model_vars.a,
                    alt_a,
                    name="a"
                )

                param_nonzero_b = tf.broadcast_to(feature_isnonzero, [num_design_scale_params, num_features])
                alt_b = tf.concat([
                    # intercept
                    tf.broadcast_to(bounds_max["b"], [1, num_features]),
                    # slope
                    tf.zeros(shape=[num_design_scale_params - 1, num_features], dtype=model_vars.b.dtype),
                ], axis=0, name="alt_b")
                b = tf.where(
                    param_nonzero_b,
                    model_vars.b,
                    alt_b,
                    name="b"
                )

        self.fetch_fn = fetch_fn
        self.model_vars = model_vars
        self.batch_model = batch_model

        self.learning_rate = learning_rate
        self.loss = batch_loss

        self.batch_trainers = batch_trainers
        self.batch_trainers_a_only = batch_trainers_a_only
        self.batch_trainers_b_only = batch_trainers_b_only
        self.full_data_trainers = full_data_trainers
        self.full_data_trainers_a_only = full_data_trainers_a_only
        self.full_data_trainers_b_only = full_data_trainers_b_only
        self.global_step = global_step

        self.gradient = batch_gradient
        # self.gradient_a = batch_gradient_a
        # self.gradient_b = batch_gradient_b

        self.train_op = batch_trainers.train_op_GD

        self.init_ops = []
        self.init_op = init_op

        # # ### set up class attributes
        self.a = a
        self.b = b
        assert (self.a.shape == (num_design_loc_params, num_features))
        assert (self.b.shape == (num_design_scale_params, num_features))

        self.mu = mu
        self.r = r
        self.sigma2 = sigma2

        self.batch_probs = batch_model.probs
        self.batch_log_probs = batch_model.log_probs
        self.batch_log_likelihood = batch_model.norm_log_likelihood

        self.sample_selection = sample_selection
        self.full_data_model = full_data_model

        self.full_loss = full_data_loss

        self.full_gradient = full_gradient
        # self.full_gradient_a = full_gradient_a
        # self.full_gradient_b = full_gradient_b

        self.hessians = full_data_model.hessian
        self.fisher_inv = fisher_inv

        self.newton_raphson_op = newton_raphson_op
        self.newton_raphson_batched_op = newton_raphson_batched_op

        with tf.name_scope('summaries'):
            tf.summary.histogram('a', model_vars.a)
            tf.summary.histogram('b', model_vars.b)
            tf.summary.scalar('loss', batch_loss)
            tf.summary.scalar('learning_rate', learning_rate)

            if extended_summary:
                tf.summary.scalar('median_ll',
                                  tf.contrib.distributions.percentile(
                                      tf.reduce_sum(batch_model.log_probs, axis=1),
                                      50.)
                                  )
                summary_full_grad = tf.where(tf.is_nan(full_gradient), tf.zeros_like(full_gradient), full_gradient,
                                             name="full_gradient")
                # TODO: adjust this if gradient is changed
                tf.summary.histogram('batch_gradient', batch_trainers.gradient_by_variable(model_vars.params))
                tf.summary.histogram("full_gradient", summary_full_grad)
                tf.summary.scalar("full_gradient_median", tf.contrib.distributions.percentile(full_gradient, 50.))
                tf.summary.scalar("full_gradient_mean", tf.reduce_mean(full_gradient))

        self.saver = tf.train.Saver()
        self.merged_summary = tf.summary.merge_all()


class Estimator(AbstractEstimator, MonitoredTFEstimator, metaclass=abc.ABCMeta):
    """
    Estimator for Generalized Linear Models (GLMs) with negative binomial noise.
    Uses the natural logarithm as linker function.
    """

    class TrainingStrategy(Enum):
        AUTO = None
        DEFAULT = [
            {
                "learning_rate": 0.5,
                "convergence_criteria": "scaled_moving_average",
                "stopping_criteria": 1e-5,
                "loss_window_size": 10,
                "use_batching": False,
                "optim_algo": "ADAM",
            },
            {
                "convergence_criteria": "scaled_moving_average",
                "stopping_criteria": 1e-10,
                "loss_window_size": 10,
                "use_batching": False,
                "optim_algo": "newton",
            },
        ]
        EXACT = [
            {
                "learning_rate": 0.5,
                "convergence_criteria": "scaled_moving_average",
                "stopping_criteria": 1e-5,
                "loss_window_size": 10,
                "use_batching": False,
                "optim_algo": "ADAM",
            },
            {
                "convergence_criteria": "scaled_moving_average",
                "stopping_criteria": 1e-10,
                "loss_window_size": 10,
                "use_batching": False,
                "optim_algo": "newton",
            },
        ]
        QUICK = [
            {
                "learning_rate": 0.5,
                "convergence_criteria": "scaled_moving_average",
                "stopping_criteria": 1e-8,
                "loss_window_size": 10,
                "use_batching": False,
                "optim_algo": "ADAM",
            },
        ]
        PRE_INITIALIZED = [
            {
                "convergence_criteria": "scaled_moving_average",
                "stopping_criteria": 1e-10,
                "loss_window_size": 10,
                "use_batching": False,
                "optim_algo": "newton",
            },
        ]
        CONSTRAINED = [  # Should not contain newton-rhapson right now.
            {
                "learning_rate": 0.5,
                "convergence_criteria": "scaled_moving_average",
                "stopping_criteria": 1e-10,
                "loss_window_size": 10,
                "use_batching": False,
                "optim_algo": "ADAM",
            },
        ]
        CONTINUOUS = [
            {
                "learning_rate": 0.5,
                "convergence_criteria": "scaled_moving_average",
                "stopping_criteria": 1e-5,
                "loss_window_size": 10,
                "use_batching": False,
                "optim_algo": "ADAM",
            },
            {
                "convergence_criteria": "scaled_moving_average",
                "stopping_criteria": 1e-10,
                "loss_window_size": 10,
                "use_batching": False,
                "optim_algo": "newton",
            },
        ]

    model: EstimatorGraph
    _train_mu: bool
    _train_r: bool

    @classmethod
    def param_shapes(cls) -> dict:
        return ESTIMATOR_PARAMS

    def __init__(
            self,
            input_data: InputData,
            batch_size: int = 500,
            init_model: Model = None,
            graph: tf.Graph = None,
            init_a: Union[np.ndarray, str] = "AUTO",
            init_b: Union[np.ndarray, str] = "AUTO",
            quick_scale: bool = False,
            model: EstimatorGraph = None,
            extended_summary=False,
            dtype="float64",
    ):
        """
        Create a new Estimator

        :param input_data: The input data
        :param batch_size: The batch size to use for minibatch SGD.
            Defaults to '500'
        :param graph: (optional) tf.Graph
        :param init_model: (optional) If provided, this model will be used to initialize this Estimator.
        :param init_a: (Optional) Low-level initial values for a.
            Can be:

            - str:
                * "auto": automatically choose best initialization
                * "random": initialize with random values
                * "standard": initialize intercept with observed mean
                * "init_model": initialize with another model (see `ìnit_model` parameter)
                * "closed_form": try to initialize with closed form
            - np.ndarray: direct initialization of 'a'
        :param init_b: (Optional) Low-level initial values for b
            Can be:

            - str:
                * "auto": automatically choose best initialization
                * "random": initialize with random values
                * "standard": initialize with zeros
                * "init_model": initialize with another model (see `ìnit_model` parameter)
                * "closed_form": try to initialize with closed form
            - np.ndarray: direct initialization of 'b'
        :param model: (optional) EstimatorGraph to use. Basically for debugging.
        :param quick_scale: `scale` will be fitted faster and maybe less accurate.

        Useful in scenarios where fitting the exact `scale` is not absolutely necessary.
        :param extended_summary: Include detailed information in the summaries.
            Will drastically increase runtime of summary writer, use only for debugging.
        """
        # validate design matrix:
        if np.linalg.matrix_rank(input_data.design_loc) != np.linalg.matrix_rank(input_data.design_loc.T):
            raise ValueError("design_loc matrix is not full rank")
        if np.linalg.matrix_rank(input_data.design_scale) != np.linalg.matrix_rank(input_data.design_scale.T):
            raise ValueError("design_scale matrix is not full rank")

        # ### initialization
        if model is None:
            if graph is None:
                graph = tf.Graph()

            self._input_data = input_data
            self._train_mu = True
            self._train_r = not quick_scale

            r"""
            standard:
            Only initialise intercept and keep other coefficients as zero.

            closed-form:
            Initialize with Maximum Likelihood / Maximum of Momentum estimators

            Idea:
            $$
                \theta &= f(x) \\
                \Rightarrow f^{-1}(\theta) &= x \\
                    &= (D \cdot D^{+}) \cdot x \\
                    &= D \cdot (D^{+} \cdot x) \\
                    &= D \cdot x' = f^{-1}(\theta)
            $$
            """
            size_factors_init = input_data.size_factors
            if size_factors_init is not None:
                size_factors_init = np.expand_dims(size_factors_init, axis=1)
                size_factors_init = np.broadcast_to(
                    array=size_factors_init,
                    shape=[input_data.num_observations, input_data.num_features]
                )

            groupwise_means = None  # [groups, features]
            overall_means = None  # [1, features]
            logger.debug(" * Initialize mean model")
            if isinstance(init_a, str):
                # Chose option if auto was chosen
                if init_a.lower() == "auto":
                    init_a = "closed_form"

                if init_a.lower() == "closed_form":
                    try:
                        groupwise_means, init_a, rmsd_a = nb_glm_utils.closedform_nb_glm_logmu(
                            X=input_data.X,
                            design_loc=input_data.design_loc,
                            constraints=input_data.constraints_loc,
                            size_factors=size_factors_init,
                            link_fn=lambda mu: np.log(np_clip_param(mu, "mu"))
                        )

                        # train mu, if the closed-form solution is inaccurate
                        self._train_mu = not np.all(rmsd_a == 0)

                        # Temporal fix: train mu if size factors are given as closed form may be different:
                        if input_data.size_factors is not None:
                            self._train_mu = True

                        logger.info("Using closed-form MLE initialization for mean")
                        logger.debug("RMSE of closed-form mean:\n%s", rmsd_a)
                        logger.info("Should train mu: %s", self._train_mu)
                    except np.linalg.LinAlgError:
                        logger.warning("Closed form initialization failed!")
                elif init_a.lower() == "standard":
                    overall_means = input_data.X.mean(dim="observations").values  # directly calculate the mean
                    # clipping
                    overall_means = np_clip_param(overall_means, "mu")
                    # mean = np.nextafter(0, 1, out=mean, where=mean == 0, dtype=mean.dtype)

                    init_a = np.zeros([input_data.num_design_loc_params, input_data.num_features])
                    init_a[0, :] = np.log(overall_means)
                    self._train_mu = True

                    logger.info("Using standard initialization for mean")
                    logger.info("Should train mu: %s", self._train_mu)

            logger.debug(" * Initialize dispersion model")
            if isinstance(init_b, str):
                if init_b.lower() == "auto":
                    init_b = "closed_form"

                if init_b.lower() == "closed_form":
                    try:
                        init_a_xr = data_utils.xarray_from_data(init_a, dims=("design_loc_params", "features"))
                        init_a_xr.coords["design_loc_params"] = input_data.design_loc.coords["design_loc_params"]
<<<<<<< HEAD
                        logger.debug(" ** Define Xdiff")
                        Xdiff = X - np.exp(input_data.design_loc.dot(init_a_xr))
                        variance = np.square(Xdiff).groupby("group").mean(dim="observations")

                        groupwise_means = X.groupby("group").mean(dim="observations")
                        denominator = np.fmax(variance - groupwise_means, 0)
                        denominator = np.nextafter(0, 1, out=denominator.values, where=denominator == 0,
                                                   dtype=denominator.dtype)
                        r = np.asarray(np.square(groupwise_means) / denominator)
                        # clipping
                        r = np_clip_param(r, "r")
                        # r = np.nextafter(0, 1, out=r.values, where=r == 0, dtype=r.dtype)
                        # r = np.fmin(r, np.finfo(r.dtype).max)

                        b = np.log(r)
                        if input_data.constraints_scale is not None:
                            b_constraints = np.zeros([input_data.constraints_scale.shape[0], b.shape[1]])
                            # Add constraints (sum to zero) to value vector to remove structural unidentifiability.
                            b = np.vstack([b, b_constraints])

                        # inv_design = np.linalg.pinv(unique_design_scale) # NOTE: this is numerically inaccurate!
                        # inv_design = np.linalg.inv(unique_design_scale) # NOTE: this is exact if full rank!
                        # init_b = np.matmul(inv_design, b)
                        #
                        # Use least-squares solver to calculate a':
                        # This is faster and more accurate than using matrix inversion.
                        logger.debug(" ** Solve lstsq problem")
                        b_prime = np.linalg.lstsq(unique_design_scale, b, rcond=None)
                        init_b = b_prime[0]
=======
                        init_mu = np.exp(input_data.design_loc.dot(init_a_xr))

                        groupwise_scales, init_b, rmsd_b = nb_glm_utils.closedform_nb_glm_logphi(
                            X=input_data.X,
                            mu=init_mu,
                            design_scale=input_data.design_scale,
                            constraints=input_data.constraints_scale,
                            size_factors=size_factors_init,
                            groupwise_means=groupwise_means,
                            link_fn=lambda r: np.log(np_clip_param(r, "r"))
                        )
>>>>>>> 195447e6

                        logger.info("Using closed-form MME initialization for dispersion")
                        logger.debug("RMSE of closed-form dispersion:\n%s", rmsd_b)
                        logger.info("Should train r: %s", self._train_r)
                    except np.linalg.LinAlgError:
                        logger.warning("Closed form initialization failed!")
                elif init_b.lower() == "standard":
                    init_b = np.zeros([input_data.design_scale.shape[1], input_data.X.shape[1]])

                    logger.info("Using standard initialization for dispersion")
                    logger.info("Should train r: %s", self._train_r)

            if init_model is not None:
                if isinstance(init_a, str) and (init_a.lower() == "auto" or init_a.lower() == "init_model"):
                    # location
                    my_loc_names = set(input_data.design_loc_names.values)
                    my_loc_names = my_loc_names.intersection(init_model.input_data.design_loc_names.values)

                    init_loc = np.random.uniform(
                        low=np.nextafter(0, 1, dtype=input_data.X.dtype),
                        high=np.sqrt(np.nextafter(0, 1, dtype=input_data.X.dtype)),
                        size=(input_data.num_design_loc_params, input_data.num_features)
                    )
                    for parm in my_loc_names:
                        init_idx = np.where(init_model.input_data.design_loc_names == parm)
                        my_idx = np.where(input_data.design_loc_names == parm)
                        init_loc[my_idx] = init_model.par_link_loc[init_idx]

                    init_a = init_loc

                if isinstance(init_b, str) and (init_b.lower() == "auto" or init_b.lower() == "init_model"):
                    # scale
                    my_scale_names = set(input_data.design_scale_names.values)
                    my_scale_names = my_scale_names.intersection(init_model.input_data.design_scale_names.values)

                    init_scale = np.random.uniform(
                        low=np.nextafter(0, 1, dtype=input_data.X.dtype),
                        high=np.sqrt(np.nextafter(0, 1, dtype=input_data.X.dtype)),
                        size=(input_data.num_design_scale_params, input_data.num_features)
                    )
                    for parm in my_scale_names:
                        init_idx = np.where(init_model.input_data.design_scale_names == parm)
                        my_idx = np.where(input_data.design_scale_names == parm)
                        init_scale[my_idx] = init_model.par_link_scale[init_idx]

                    init_b = init_scale

        # ### prepare fetch_fn:
        def fetch_fn(idx):
            r"""
            Documentation of tensorflow coding style in this function:
            tf.py_func defines a python function (the getters of the InputData object slots)
            as a tensorflow operation. Here, the shape of the tensor is lost and
            has to be set with set_shape. For size factors, we use explicit broadcasting
            as explained below.
            """
            # Catch dimension collapse error if idx is only one element long, ie. 0D:
            if len(idx.shape) == 0:
                idx = tf.expand_dims(idx, axis=0)

            X_tensor = tf.py_func(
                func=input_data.fetch_X,
                inp=[idx],
                Tout=input_data.X.dtype,
                stateful=False
            )
            X_tensor.set_shape(idx.get_shape().as_list() + [input_data.num_features])
            X_tensor = tf.cast(X_tensor, dtype=dtype)

            design_loc_tensor = tf.py_func(
                func=input_data.fetch_design_loc,
                inp=[idx],
                Tout=input_data.design_loc.dtype,
                stateful=False
            )
            design_loc_tensor.set_shape(idx.get_shape().as_list() + [input_data.num_design_loc_params])
            design_loc_tensor = tf.cast(design_loc_tensor, dtype=dtype)

            design_scale_tensor = tf.py_func(
                func=input_data.fetch_design_scale,
                inp=[idx],
                Tout=input_data.design_scale.dtype,
                stateful=False
            )
            design_scale_tensor.set_shape(idx.get_shape().as_list() + [input_data.num_design_scale_params])
            design_scale_tensor = tf.cast(design_scale_tensor, dtype=dtype)

            if input_data.size_factors is not None:
                size_factors_tensor = tf.log(tf.py_func(
                    func=input_data.fetch_size_factors,
                    inp=[idx],
                    Tout=input_data.size_factors.dtype,
                    stateful=False
                ))
                size_factors_tensor.set_shape(idx.get_shape())
                # Here, we broadcast the size_factor tensor to the batch size,
                # note that this should not consum any more memory than
                # keeping the 1D array and performing implicit broadcasting in 
                # the arithmetic operations in the graph.
                size_factors_tensor = tf.expand_dims(size_factors_tensor, axis=-1)
                size_factors_tensor = tf.cast(size_factors_tensor, dtype=dtype)
            else:
                size_factors_tensor = tf.constant(0, shape=[1, 1], dtype=dtype)
            size_factors_tensor = tf.broadcast_to(size_factors_tensor,
                                                  shape=[tf.size(idx), input_data.num_features])

            # return idx, data
            return idx, (X_tensor, design_loc_tensor, design_scale_tensor, size_factors_tensor)

        if isinstance(init_a, str):
            init_a = None
        else:
            init_a = init_a.astype(dtype)
        if isinstance(init_b, str):
            init_b = None
        else:
            init_b = init_b.astype(dtype)

        logger.debug(" * Start creating model")
        with graph.as_default():
            # create model
            model = EstimatorGraph(
                fetch_fn=fetch_fn,
                feature_isnonzero=input_data.feature_isnonzero,
                num_observations=input_data.num_observations,
                num_features=input_data.num_features,
                num_design_loc_params=input_data.num_design_loc_params,
                num_design_scale_params=input_data.num_design_scale_params,
                batch_size=batch_size,
                graph=graph,
                init_a=init_a,
                init_b=init_b,
                constraints_loc=input_data.constraints_loc,
                constraints_scale=input_data.constraints_scale,
                extended_summary=extended_summary,
                dtype=dtype
            )
        logger.debug(" * Finished creating model")

        MonitoredTFEstimator.__init__(self, model)

    def _scaffold(self):
        with self.model.graph.as_default():
            scaffold = tf.train.Scaffold(
                init_op=self.model.init_op,
                summary_op=self.model.merged_summary,
                saver=self.model.saver,
            )
        return scaffold

    def train(self, *args,
              learning_rate=0.5,
              convergence_criteria="t_test",
              loss_window_size=100,
              stopping_criteria=0.05,
              train_mu: bool = None,
              train_r: bool = None,
              use_batching=True,
              optim_algo="gradient_descent",
              **kwargs):
        r"""
        Starts training of the model

        :param feed_dict: dict of values which will be feeded each `session.run()`

            See also feed_dict parameter of `session.run()`.
        :param learning_rate: learning rate used for optimization
        :param convergence_criteria: criteria after which the training will be interrupted.
            Currently implemented criterias:

            - "step":
              stop, when the step counter reaches `stopping_criteria`
            - "difference":
              stop, when `loss(step=i) - loss(step=i-1)` < `stopping_criteria`
            - "moving_average":
              stop, when `mean_loss(steps=[i-2N..i-N) - mean_loss(steps=[i-N..i)` < `stopping_criteria`
            - "absolute_moving_average":
              stop, when `|mean_loss(steps=[i-2N..i-N) - mean_loss(steps=[i-N..i)|` < `stopping_criteria`
            - "t_test" (recommended):
              Perform t-Test between the last [i-2N..i-N] and [i-N..i] losses.
              Stop if P("both distributions are equal") > `stopping_criteria`.
        :param stopping_criteria: Additional parameter for convergence criteria.

            See parameter `convergence_criteria` for exact meaning
        :param loss_window_size: specifies `N` in `convergence_criteria`.
        :param train_mu: Set to True/False in order to enable/disable training of mu
        :param train_r: Set to True/False in order to enable/disable training of r
        :param use_batching: If True, will use mini-batches with the batch size defined in the constructor.
            Otherwise, the gradient of the full dataset will be used.
        :param optim_algo: name of the requested train op. Can be:

            - "Adam"
            - "Adagrad"
            - "RMSprop"
            - "GradientDescent" or "GD"

            See :func:train_utils.MultiTrainer.train_op_by_name for further details.
        """
        if train_mu is None:
            # check if mu was initialized with MLE
            train_mu = self._train_mu
        if train_r is None:
            # check if r was initialized with MLE
            train_r = self._train_r

        if use_batching:
            loss = self.model.loss
            if optim_algo.lower() == "newton" or \
                    optim_algo.lower() == "newton-raphson" or \
                    optim_algo.lower() == "newton_raphson" or \
                    optim_algo.lower() == "nr":
                train_op = self.model.newton_raphson_batched_op
            elif train_mu:
                if train_r:
                    train_op = self.model.batch_trainers.train_op_by_name(optim_algo)
                else:
                    train_op = self.model.batch_trainers_a_only.train_op_by_name(optim_algo)
            else:
                if train_r:
                    train_op = self.model.batch_trainers_b_only.train_op_by_name(optim_algo)
                else:
                    logger.info("No training necessary; returning")
                    return
        else:
            loss = self.model.full_loss
            if optim_algo.lower() == "newton" or \
                    optim_algo.lower() == "newton-raphson" or \
                    optim_algo.lower() == "newton_raphson" or \
                    optim_algo.lower() == "nr":
                train_op = self.model.newton_raphson_op
            elif train_mu:
                if train_r:
                    train_op = self.model.full_data_trainers.train_op_by_name(optim_algo)
                else:
                    train_op = self.model.full_data_trainers_a_only.train_op_by_name(optim_algo)
            else:
                if train_r:
                    train_op = self.model.full_data_trainers_b_only.train_op_by_name(optim_algo)
                else:
                    logger.info("No training necessary; returning")
                    return

        super().train(*args,
                      feed_dict={"learning_rate:0": learning_rate},
                      convergence_criteria=convergence_criteria,
                      loss_window_size=loss_window_size,
                      stopping_criteria=stopping_criteria,
                      loss=loss,
                      train_op=train_op,
                      **kwargs)

    @property
    def input_data(self) -> InputData:
        return self._input_data

    def train_sequence(self, training_strategy=TrainingStrategy.AUTO):
        if isinstance(training_strategy, Enum):
            training_strategy = training_strategy.value
        elif isinstance(training_strategy, str):
            training_strategy = self.TrainingStrategy[training_strategy].value

        if training_strategy is None:
            if not self._train_mu:
                training_strategy = self.TrainingStrategy.PRE_INITIALIZED.value
            else:
                training_strategy = self.TrainingStrategy.DEFAULT.value

        logger.info("training strategy:\n%s", pprint.pformat(training_strategy))

        for idx, d in enumerate(training_strategy):
            logger.info("Beginning with training sequence #%d", idx + 1)
            self.train(**d)
            logger.info("Training sequence #%d complete", idx + 1)

    # @property
    # def mu(self):
    #     return self.to_xarray("mu")
    #
    # @property
    # def r(self):
    #     return self.to_xarray("r")
    #
    # @property
    # def sigma2(self):
    #     return self.to_xarray("sigma2")

    @property
    def a(self):
        return self.to_xarray("a", coords=self.input_data.data.coords)

    @property
    def b(self):
        return self.to_xarray("b", coords=self.input_data.data.coords)

    @property
    def batch_loss(self):
        return self.to_xarray("loss")

    @property
    def batch_gradient(self):
        return self.to_xarray("gradient", coords=self.input_data.data.coords)

    @property
    def loss(self):
        return self.to_xarray("full_loss")

    @property
    def gradient(self):
        return self.to_xarray("full_gradient", coords=self.input_data.data.coords)

    @property
    def hessians(self):
        return self.to_xarray("hessians", coords=self.input_data.data.coords)

    @property
    def fisher_inv(self):
        return self.to_xarray("fisher_inv", coords=self.input_data.data.coords)

    def finalize(self):
        logger.debug("Collect and compute ouptut")
        store = XArrayEstimatorStore(self)
        logger.debug("Closing session")
        self.close_session()
        return store<|MERGE_RESOLUTION|>--- conflicted
+++ resolved
@@ -802,37 +802,6 @@
                     try:
                         init_a_xr = data_utils.xarray_from_data(init_a, dims=("design_loc_params", "features"))
                         init_a_xr.coords["design_loc_params"] = input_data.design_loc.coords["design_loc_params"]
-<<<<<<< HEAD
-                        logger.debug(" ** Define Xdiff")
-                        Xdiff = X - np.exp(input_data.design_loc.dot(init_a_xr))
-                        variance = np.square(Xdiff).groupby("group").mean(dim="observations")
-
-                        groupwise_means = X.groupby("group").mean(dim="observations")
-                        denominator = np.fmax(variance - groupwise_means, 0)
-                        denominator = np.nextafter(0, 1, out=denominator.values, where=denominator == 0,
-                                                   dtype=denominator.dtype)
-                        r = np.asarray(np.square(groupwise_means) / denominator)
-                        # clipping
-                        r = np_clip_param(r, "r")
-                        # r = np.nextafter(0, 1, out=r.values, where=r == 0, dtype=r.dtype)
-                        # r = np.fmin(r, np.finfo(r.dtype).max)
-
-                        b = np.log(r)
-                        if input_data.constraints_scale is not None:
-                            b_constraints = np.zeros([input_data.constraints_scale.shape[0], b.shape[1]])
-                            # Add constraints (sum to zero) to value vector to remove structural unidentifiability.
-                            b = np.vstack([b, b_constraints])
-
-                        # inv_design = np.linalg.pinv(unique_design_scale) # NOTE: this is numerically inaccurate!
-                        # inv_design = np.linalg.inv(unique_design_scale) # NOTE: this is exact if full rank!
-                        # init_b = np.matmul(inv_design, b)
-                        #
-                        # Use least-squares solver to calculate a':
-                        # This is faster and more accurate than using matrix inversion.
-                        logger.debug(" ** Solve lstsq problem")
-                        b_prime = np.linalg.lstsq(unique_design_scale, b, rcond=None)
-                        init_b = b_prime[0]
-=======
                         init_mu = np.exp(input_data.design_loc.dot(init_a_xr))
 
                         groupwise_scales, init_b, rmsd_b = nb_glm_utils.closedform_nb_glm_logphi(
@@ -844,7 +813,6 @@
                             groupwise_means=groupwise_means,
                             link_fn=lambda r: np.log(np_clip_param(r, "r"))
                         )
->>>>>>> 195447e6
 
                         logger.info("Using closed-form MME initialization for dispersion")
                         logger.debug("RMSE of closed-form dispersion:\n%s", rmsd_b)
