import logging
from typing import List
import unittest
import numpy as np
import scipy.sparse

import batchglm.api as glm
from batchglm.models.base_glm import _Estimator_GLM, _Simulator_GLM

glm.setup_logging(verbosity="WARNING", stream="STDOUT")
logger = logging.getLogger(__name__)


class _Test_AccuracyAnalytic_GLM_ALL_Estim():

    estimator: _Estimator_GLM
    simulator: _Simulator_GLM
    noise_model: str

    def __init__(
            self,
            simulator,
            train_scale,
            noise_model,
            sparse,
            init_a,
            init_b
    ):
        self.simulator = simulator
        self.noise_model = noise_model

        if noise_model is None:
            raise ValueError("noise_model is None")
        else:
            if noise_model == "nb":
                from batchglm.api.models.glm_nb import Estimator, InputData
            elif noise_model=="norm":
                from batchglm.api.models.glm_norm import Estimator, InputData
            elif noise_model=="beta":
                from batchglm.api.models.glm_beta import Estimator, InputData
            elif noise_model=="beta":
                from batchglm.api.models.glm_beta import Estimator, InputData
            elif noise_model=="bern":
                from batchglm.api.models.glm_bern import Estimator, InputData
            else:
                raise ValueError("noise_model not recognized")

        batch_size = 500
        provide_optimizers = {"gd": True, "adam": True, "adagrad": True, "rmsprop": True,
                              "nr": False, "nr_tr": False,
                              "irls": False, "irls_gd": False, "irls_tr": False, "irls_gd_tr": False}

        if sparse:
            input_data = InputData.new(
                data=scipy.sparse.csr_matrix(simulator.input_data.X),
                design_loc=simulator.input_data.design_loc,
                design_scale=simulator.input_data.design_scale
            )
        else:
            input_data = InputData.new(
                data=simulator.input_data.X,
                design_loc=simulator.input_data.design_loc,
                design_scale=simulator.input_data.design_scale
            )

        self.estimator = Estimator(
            input_data=input_data,
            batch_size=batch_size,
            quick_scale=not train_scale,
            provide_optimizers=provide_optimizers,
            provide_batched=True,
            provide_fim=False,
            provide_hessian=False,
            init_a=init_a,
            init_b=init_b
        )

    def estimate(self):
        self.estimator.initialize()
<<<<<<< HEAD
        self.estimator.train_sequence(training_strategy=[
            {
                "convergence_criteria": "all_converged",
                "use_batching": False,
                "optim_algo": "gd",
            },
        ])
=======
>>>>>>> ae5c1871

    def eval_estimation_a(
            self,
            estimator_store,
            init_a,
    ):
        if self.noise_model is None:
            raise ValueError("noise_model is None")
        else:
            if self.noise_model == "nb":
                threshold_dev = 1e-2
                threshold_std = 1e-1
<<<<<<< HEAD
            elif self.noise_model=="norm":
                threshold_dev = 1e-2
                threshold_std = 1e-1
            elif self.noise_model=="beta":
                threshold_dev = 1e-2
                threshold_std = 1e-1
            elif self.noise_model=="beta":
                threshold_dev = 1e-2
                threshold_std = 1e-1
            elif self.noise_model=="bern":
                threshold_dev = 1e-1
                threshold_std = 1e-1
            else:
                raise ValueError("noise_model not recognized")

        print("estimation: \n", estimator_store.a)
        print("simulator: \n", self.simulator.a)

=======
            elif self.noise_model == "norm":
                threshold_dev = 1e-2
                threshold_std = 1e-1
            else:
                raise ValueError("noise_model not recognized")

>>>>>>> ae5c1871
        if init_a == "standard":
            mean_dev = np.mean(estimator_store.a[0, :] - self.simulator.a[0, :])
            std_dev = np.std(estimator_store.a[0, :] - self.simulator.a[0, :])
        elif init_a == "closed_form":
            mean_dev = np.mean(estimator_store.a - self.simulator.a)
            std_dev = np.std(estimator_store.a - self.simulator.a)
        else:
            assert False

        logging.getLogger("batchglm").info("mean_dev_a %f" % mean_dev)
        logging.getLogger("batchglm").info("std_dev_a %f" % std_dev)

        if np.abs(mean_dev) < threshold_dev and \
                std_dev < threshold_std:
            return True
        else:
            return False

    def eval_estimation_b(
            self,
            estimator_store,
            init_b
    ):
        if self.noise_model is None:
            raise ValueError("noise_model is None")
        else:
            if self.noise_model == "nb":
                threshold_dev = 1e-2
                threshold_std = 1e-1
            elif self.noise_model == "norm":
                threshold_dev = 1e-2
                threshold_std = 1e-1
<<<<<<< HEAD
            elif self.noise_model == "beta":
                threshold_dev = 1e-2
                threshold_std = 1e-1
            elif self.noise_model == "beta":
                threshold_dev = 1e-2
                threshold_std = 1e-1
            elif self.noise_model == "bern":
                threshold_dev = 1e-2
                threshold_std = 1e-1
            else:
                raise ValueError("noise_model not recognized")

        print("estimation: \n", estimator_store.b)
        print("simulator: \n", self.simulator.b)

=======
            else:
                raise ValueError("noise_model not recognized")

>>>>>>> ae5c1871
        if init_b == "standard":
            mean_dev = np.mean(estimator_store.b[0, :] - self.simulator.b[0, :])
            std_dev = np.std(estimator_store.b[0, :] - self.simulator.b[0, :])
        elif init_b == "closed_form":
            mean_dev = np.mean(estimator_store.b - self.simulator.b)
            std_dev = np.std(estimator_store.b - self.simulator.b)
        else:
            assert False

        logging.getLogger("batchglm").info("mean_dev_b %f" % mean_dev)
        logging.getLogger("batchglm").info("std_dev_b %f" % std_dev)

        if np.abs(mean_dev) < threshold_dev and \
                std_dev < threshold_std:
            return True
        else:
            return False
<<<<<<< HEAD


=======
>>>>>>> ae5c1871


class Test_AccuracyAnalytic_GLM_ALL(
    unittest.TestCase
):
    noise_model: str
    _estims: List[_Estimator_GLM]

    def get_simulator(self):
        if self.noise_model is None:
            raise ValueError("noise_model is None")
        else:
            if self.noise_model=="nb":
                from batchglm.api.models.glm_nb import Simulator
            elif self.noise_model=="norm":
                from batchglm.api.models.glm_norm import Simulator
            elif self.noise_model=="beta":
                from batchglm.api.models.glm_beta import Simulator
            elif self.noise_model=="bern":
                from batchglm.api.models.glm_bern import Simulator
            else:
                raise ValueError("noise_model not recognized")

        return Simulator(
            num_observations=10000,
            num_features=3
        )

    def get_estimator(self, train_scale, sparse, init_a, init_b):
        return _Test_AccuracyAnalytic_GLM_ALL_Estim(
            simulator=self.sim,
            train_scale=train_scale,
            noise_model=self.noise_model,
            sparse=sparse,
            init_a=init_a,
            init_b=init_b
        )

    def simulate_complex(self):
        self.sim = self.get_simulator()
        self.sim.generate_sample_description(num_batches=1, num_conditions=2)
<<<<<<< HEAD

        if self.noise_model is None:
            raise ValueError("noise_model is None")
        else:
            if self.noise_model=="nb":
                rand_fn_ave = lambda shape: np.random.uniform(1e5, 2 * 1e5, shape)
                rand_fn_loc = lambda shape: np.random.uniform(1, 3, shape)
                rand_fn_scale = lambda shape: np.random.uniform(1, 3, shape)
            elif self.noise_model=="norm":
                rand_fn_ave = lambda shape: np.random.uniform(1e5, 2 * 1e5, shape)
                rand_fn_loc = lambda shape: np.random.uniform(1, 3, shape)
                rand_fn_scale = lambda shape: np.random.uniform(1, 3, shape)
            elif self.noise_model=="beta":
                rand_fn_ave = lambda shape: np.random.uniform(0.3, 0.4, shape)
                rand_fn_loc = lambda shape: np.random.uniform(0.35, 0.45, shape)
                rand_fn_scale = lambda shape: np.random.uniform(10, 30, shape)
            elif self.noise_model=="bern":
                rand_fn_ave = lambda shape: np.random.uniform(0.3, 0.4, shape)
                rand_fn_loc = lambda shape: np.random.uniform(0.35, 0.45, shape)
                rand_fn_scale = lambda shape: np.random.uniform(0, 0, shape)
            else:
                raise ValueError("noise_model not recognized")

        self.sim.generate_params(
            rand_fn_ave=rand_fn_ave,
            rand_fn_loc=rand_fn_loc,
            rand_fn_scale=rand_fn_scale
=======
        self.sim.generate_params(
            rand_fn_ave=lambda shape: np.random.uniform(1e5, 2 * 1e5, shape),
            rand_fn_loc=lambda shape: np.random.uniform(1, 3, shape),
            rand_fn_scale=lambda shape: np.random.uniform(1, 3, shape)
>>>>>>> ae5c1871
        )
        self.sim.generate_data()

    def simulate_easy(self):
        self.sim = self.get_simulator()
        self.sim.generate_sample_description(num_batches=1, num_conditions=2)

        def rand_fn_standard(shape):
            theta = np.ones(shape)
            theta[0, :] = np.random.uniform(5, 20, shape[1])
            return theta

<<<<<<< HEAD
        if self.noise_model is None:
            raise ValueError("noise_model is None")
        else:
            if self.noise_model=="nb":
                rand_fn_ave = lambda shape: np.random.uniform(1e5, 2 * 1e5, shape)
                rand_fn_loc = lambda shape: np.ones(shape)
                rand_fn_scale = lambda shape: rand_fn_standard(shape)
            elif self.noise_model=="norm":
                rand_fn_ave = lambda shape: np.random.uniform(1e5, 2 * 1e5, shape)
                rand_fn_loc = lambda shape: np.ones(shape)
                rand_fn_scale = lambda shape: rand_fn_standard(shape)
            elif self.noise_model=="beta":
                rand_fn_ave = lambda shape: np.random.uniform(0.3, 0.4, shape)
                rand_fn_loc = lambda shape: 0.5*np.ones(shape)
                rand_fn_scale = lambda shape: rand_fn_standard(shape)
            elif self.noise_model=="bern":
                rand_fn_ave = lambda shape: np.random.uniform(0.3, 0.4, shape)
                rand_fn_loc = lambda shape: 0.5*np.ones(shape)
                rand_fn_scale = lambda shape: np.random.uniform(0, 0, shape)
            else:
                raise ValueError("noise_model not recognized")

        self.sim.generate_params(
            rand_fn_ave=rand_fn_ave,
            rand_fn_loc=rand_fn_loc,
            rand_fn_scale=rand_fn_scale
=======
        self.sim.generate_params(
            rand_fn_ave=lambda shape: np.random.uniform(1e5, 2 * 1e5, shape),
            rand_fn_loc=lambda shape: np.ones(shape),
            rand_fn_scale=lambda shape: rand_fn_standard(shape)
>>>>>>> ae5c1871
        )
        self.sim.generate_data()

    def setUp(self):
        self._estims = []

    def tearDown(self):
        for e in self._estims:
            e.estimator.close_session()

    def _test_a_and_b(self, sparse, init_a, init_b):
        estimator = self.get_estimator(
            train_scale=False,
            sparse=sparse,
            init_a=init_a,
            init_b=init_b
        )
        estimator.estimate()
        estimator_store = estimator.estimator.finalize()
        self._estims.append(estimator)
        success = estimator.eval_estimation_a(
            estimator_store=estimator_store,
            init_a=init_a,

        )
        assert success, "estimation for a_model was inaccurate"
        success = estimator.eval_estimation_b(
            estimator_store=estimator_store,
            init_b=init_b
        )
        assert success, "estimation for b_model was inaccurate"
        return True


class Test_AccuracyAnalytic_GLM_NB(
    Test_AccuracyAnalytic_GLM_ALL,
    unittest.TestCase
):
    """
    Test whether optimizers yield exact results for negative binomial noise.
    """

    def test_a_closed_b_closed(self):
        logging.getLogger("tensorflow").setLevel(logging.ERROR),
        logging.getLogger("batchglm").setLevel(logging.DEBUG)
        logger.error("Test_AccuracyAnalytic_GLM_NB.test_a_closed_b_closed()")

        self.noise_model = "nb"
        self.simulate_complex()
        self._test_a_and_b(sparse=False, init_a="closed_form", init_b="closed_form")
        self._test_a_and_b(sparse=True, init_a="closed_form", init_b="closed_form")

    def test_a_standard_b_standard(self):
        logging.getLogger("tensorflow").setLevel(logging.ERROR)
        logging.getLogger("batchglm").setLevel(logging.INFO)
        logger.error("Test_AccuracyAnalytic_GLM_NB.test_a_standard_b_standard()")

        self.noise_model = "nb"
        self.simulate_easy()
        self._test_a_and_b(sparse=False, init_a="standard", init_b="standard")
        self._test_a_and_b(sparse=True, init_a="standard", init_b="standard")


class Test_AccuracyAnalytic_GLM_NORM(
    Test_AccuracyAnalytic_GLM_ALL,
    unittest.TestCase
):
    """
    Test whether optimizers yield exact results for normally distributed noise.
    """

    def test_a_closed_b_closed(self):
        logging.getLogger("tensorflow").setLevel(logging.ERROR)
        logging.getLogger("batchglm").setLevel(logging.INFO)
        logger.error("Test_AccuracyAnalytic_GLM_NORM.test_a_closed_b_closed()")

        self.noise_model = "norm"
        self.simulate_complex()
        self._test_a_and_b(sparse=False, init_a="closed_form", init_b="closed_form")
        self._test_a_and_b(sparse=True, init_a="closed_form", init_b="closed_form")

    def test_a_standard_b_standard(self):
        logging.getLogger("tensorflow").setLevel(logging.ERROR)
        logging.getLogger("batchglm").setLevel(logging.INFO)
        logger.error("Test_AccuracyAnalytic_GLM_NORM.test_a_standard_b_standard()")

        self.noise_model = "norm"
        self.simulate_easy()
        self._test_a_and_b(sparse=False, init_a="standard", init_b="standard")
        self._test_a_and_b(sparse=True, init_a="standard", init_b="standard")
<<<<<<< HEAD

class Test_AccuracyAnalytic_GLM_BETA(
    Test_AccuracyAnalytic_GLM_ALL,
    unittest.TestCase
):
    """
    Test whether optimizers yield exact results for beta distributed noise.
    """

    def test_a_closed_b_closed(self):
        logging.getLogger("tensorflow").setLevel(logging.ERROR)
        logging.getLogger("batchglm").setLevel(logging.INFO)
        logger.error("Test_AccuracyAnalytic_GLM_BETA.test_a_closed_b_closed()")

        self.noise_model = "beta"
        self.simulate_complex()
        self._test_a_and_b(sparse=False, init_a="closed_form", init_b="closed_form")
        #self._test_a_and_b(sparse=True, init_a="closed_form", init_b="closed_form")

    def test_a_standard_b_standard(self):
        logging.getLogger("tensorflow").setLevel(logging.ERROR)
        logging.getLogger("batchglm").setLevel(logging.INFO)
        logger.error("Test_AccuracyAnalytic_GLM_BETA.test_a_standard_b_standard()")

        self.noise_model = "beta"
        self.simulate_easy()
        self._test_a_and_b(sparse=False, init_a="standard", init_b="standard")
        self._test_a_and_b(sparse=True, init_a="standard", init_b="standard")

class Test_AccuracyAnalytic_GLM_BERN(
    Test_AccuracyAnalytic_GLM_ALL,
    unittest.TestCase
):
    """
    Test whether optimizers yield exact results for bernoulli distributed noise.
    """

    def test_a_closed_b_closed(self):
        logging.getLogger("tensorflow").setLevel(logging.ERROR)
        logging.getLogger("batchglm").setLevel(logging.INFO)
        logger.error("Test_AccuracyAnalytic_GLM_BERN.test_a_closed_b_closed()")

        self.noise_model = "bern"
        self.simulate_complex()
        self._test_a_and_b(sparse=False, init_a="closed_form", init_b="closed_form")
        #self._test_a_and_b(sparse=True, init_a="closed_form", init_b="closed_form")

    def test_a_standard_b_standard(self):
        logging.getLogger("tensorflow").setLevel(logging.ERROR)
        logging.getLogger("batchglm").setLevel(logging.INFO)
        logger.error("Test_AccuracyAnalytic_GLM_BERN.test_a_standard_b_standard()")

        self.noise_model = "bern"
        self.simulate_easy()
        self._test_a_and_b(sparse=False, init_a="standard", init_b="standard")
        #self._test_a_and_b(sparse=True, init_a="standard", init_b="standard")
=======
>>>>>>> ae5c1871


if __name__ == '__main__':
    unittest.main()<|MERGE_RESOLUTION|>--- conflicted
+++ resolved
@@ -77,16 +77,6 @@
 
     def estimate(self):
         self.estimator.initialize()
-<<<<<<< HEAD
-        self.estimator.train_sequence(training_strategy=[
-            {
-                "convergence_criteria": "all_converged",
-                "use_batching": False,
-                "optim_algo": "gd",
-            },
-        ])
-=======
->>>>>>> ae5c1871
 
     def eval_estimation_a(
             self,
@@ -99,7 +89,6 @@
             if self.noise_model == "nb":
                 threshold_dev = 1e-2
                 threshold_std = 1e-1
-<<<<<<< HEAD
             elif self.noise_model=="norm":
                 threshold_dev = 1e-2
                 threshold_std = 1e-1
@@ -115,17 +104,6 @@
             else:
                 raise ValueError("noise_model not recognized")
 
-        print("estimation: \n", estimator_store.a)
-        print("simulator: \n", self.simulator.a)
-
-=======
-            elif self.noise_model == "norm":
-                threshold_dev = 1e-2
-                threshold_std = 1e-1
-            else:
-                raise ValueError("noise_model not recognized")
-
->>>>>>> ae5c1871
         if init_a == "standard":
             mean_dev = np.mean(estimator_store.a[0, :] - self.simulator.a[0, :])
             std_dev = np.std(estimator_store.a[0, :] - self.simulator.a[0, :])
@@ -158,7 +136,6 @@
             elif self.noise_model == "norm":
                 threshold_dev = 1e-2
                 threshold_std = 1e-1
-<<<<<<< HEAD
             elif self.noise_model == "beta":
                 threshold_dev = 1e-2
                 threshold_std = 1e-1
@@ -170,15 +147,6 @@
                 threshold_std = 1e-1
             else:
                 raise ValueError("noise_model not recognized")
-
-        print("estimation: \n", estimator_store.b)
-        print("simulator: \n", self.simulator.b)
-
-=======
-            else:
-                raise ValueError("noise_model not recognized")
-
->>>>>>> ae5c1871
         if init_b == "standard":
             mean_dev = np.mean(estimator_store.b[0, :] - self.simulator.b[0, :])
             std_dev = np.std(estimator_store.b[0, :] - self.simulator.b[0, :])
@@ -196,11 +164,6 @@
             return True
         else:
             return False
-<<<<<<< HEAD
-
-
-=======
->>>>>>> ae5c1871
 
 
 class Test_AccuracyAnalytic_GLM_ALL(
@@ -242,7 +205,6 @@
     def simulate_complex(self):
         self.sim = self.get_simulator()
         self.sim.generate_sample_description(num_batches=1, num_conditions=2)
-<<<<<<< HEAD
 
         if self.noise_model is None:
             raise ValueError("noise_model is None")
@@ -270,12 +232,6 @@
             rand_fn_ave=rand_fn_ave,
             rand_fn_loc=rand_fn_loc,
             rand_fn_scale=rand_fn_scale
-=======
-        self.sim.generate_params(
-            rand_fn_ave=lambda shape: np.random.uniform(1e5, 2 * 1e5, shape),
-            rand_fn_loc=lambda shape: np.random.uniform(1, 3, shape),
-            rand_fn_scale=lambda shape: np.random.uniform(1, 3, shape)
->>>>>>> ae5c1871
         )
         self.sim.generate_data()
 
@@ -288,7 +244,6 @@
             theta[0, :] = np.random.uniform(5, 20, shape[1])
             return theta
 
-<<<<<<< HEAD
         if self.noise_model is None:
             raise ValueError("noise_model is None")
         else:
@@ -315,12 +270,6 @@
             rand_fn_ave=rand_fn_ave,
             rand_fn_loc=rand_fn_loc,
             rand_fn_scale=rand_fn_scale
-=======
-        self.sim.generate_params(
-            rand_fn_ave=lambda shape: np.random.uniform(1e5, 2 * 1e5, shape),
-            rand_fn_loc=lambda shape: np.ones(shape),
-            rand_fn_scale=lambda shape: rand_fn_standard(shape)
->>>>>>> ae5c1871
         )
         self.sim.generate_data()
 
@@ -411,7 +360,6 @@
         self.simulate_easy()
         self._test_a_and_b(sparse=False, init_a="standard", init_b="standard")
         self._test_a_and_b(sparse=True, init_a="standard", init_b="standard")
-<<<<<<< HEAD
 
 class Test_AccuracyAnalytic_GLM_BETA(
     Test_AccuracyAnalytic_GLM_ALL,
@@ -468,8 +416,6 @@
         self.simulate_easy()
         self._test_a_and_b(sparse=False, init_a="standard", init_b="standard")
         #self._test_a_and_b(sparse=True, init_a="standard", init_b="standard")
-=======
->>>>>>> ae5c1871
 
 
 if __name__ == '__main__':
